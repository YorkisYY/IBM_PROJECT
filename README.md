# AR AI Assistant with Watson Integration

An innovative Android AR application that combines Augmented Reality, AI-powered conversations, and intelligent function calling to create an interactive 3D cat assistant for elderly users.

The real function can be viewed in video by the link:  https://drive.google.com/file/d/15YkcbYLKabj9ReEJdZ6UtxJAz2emcyin/view?usp=sharing
## 📸 Live Demo & Screenshots

### AR Cat Interaction in Action
<p align="center">
  <img src="docs/screenshots/ar-cat-1.png" width="250" alt="AR Cat Model in Room">
  <img src="docs/screenshots/ar-cat-2.png" width="250" alt="Multiple AR Cats">
  <img src="docs/screenshots/ar-cat-3.png" width="250" alt="AI Weather Response">
</p>

## 🌟 Key Features

### Advanced AR Cat Interaction

#### 🎯 Intelligent Collision Detection System
- **Distance-Based Safety Zones**: Implements a 0.3-meter minimum distance between models to prevent overlap
- **Real-time Collision Checking**: Before placing a new cat, the system calculates distances to all existing models
- **Visual Feedback**: Users receive immediate feedback if placement would cause overlap
- **Touch Detection Radius**: 0.3-meter radius for accurate model selection without accidental touches

```kotlin
// Collision detection implementation
private fun checkPlacementOverlap(newWorldPosition: Position): Boolean {
    return placedModelNodes.any { existingModel ->
        val distance = calculateDistance(newWorldPosition, existingModel.worldPosition)
        distance < SAFE_PLACEMENT_DISTANCE // 0.3m safety zone
    }
}
```

#### 🔄 360° Smooth Rotation System
- **Velocity-Based Rotation**: Implements physics-based rotation with velocity damping (0.85 factor)
- **Smooth Interpolation**: Uses SMOOTH_FACTOR of 0.15 for buttery-smooth transitions
- **Gesture Recognition**: Distinguishes between tap (selection) and drag (rotation)
- **Adjustable Sensitivity**: X and Y axis sensitivity can be customized in settings
- **State Preservation**: Each model remembers its rotation state when deselected

```kotlin
// Rotation features
- Accumulated rotation values tracking
- Velocity damping for realistic physics
- Minimum rotation distance threshold (10px)
- Independent X/Y axis control
```

### AI-Powered Conversations with Fine-Tuned Watson

#### 🤖 Fine-Tuned Watson AI Model
- **Custom Training**: Fine-tuned specifically for elderly care conversations
- **Contextual Understanding**: Enhanced with conversation history management
- **Caring Personality**: Trained to respond with warmth and patience
- **Function Recognition**: Optimized to detect user intents and trigger appropriate functions

#### 💬 Intelligent Context Management
- **Query-Aware Context**: Extracts only relevant conversation history
- **Pollution Detection**: Filters out error messages and incomplete responses
- **Smart Summarization**: Limits context to 100 characters for efficiency
- **Relevance Scoring**: Prioritizes high-quality messages for context

### Intelligent Function Calling
- **Weather Services**: Real-time weather data with GPS/IP-based location detection
- **SMS Management**: Read unread messages, get summaries (with permissions)
- **News Integration**: Latest news across multiple categories (The News API)
- **Podcast Discovery**: Curated podcast recommendations (iTunes API)
- **Location Services**: Current location information with Open-Meteo geocoding

## 📁 Project Structure

```
app/
├── src/
│   ├── main/
│   │   ├── java/com/example/ibm_project/
│   │   │   ├── MainActivity.kt                 # Main entry point with AR scene
│   │   │   ├── auth/
│   │   │   │   ├── AuthRepository.kt          # Firebase authentication logic
│   │   │   │   ├── ChatRepository.kt          # Chat storage with context management
│   │   │   │   └── LoginScreen.kt             # Google Sign-In UI
│   │   │   ├── ui/
│   │   │   │   ├── theme/                     # Material3 theme configuration
│   │   │   │   ├── ARControlButtons.kt        # AR control panel UI
│   │   │   │   ├── ARDialogs.kt               # Settings and logout dialogs
│   │   │   │   └── SpeechToTextHandler.kt     # Voice input handling
│   │   │   └── chat/
│   │   │       └── ChatRepository.kt          # Enhanced context management
│   │   │
│   │   ├── ar/                                # AR Core Components
│   │   │   ├── ARSceneViewRenderer.kt         # AR session & state management
│   │   │   ├── ARTouchHandler.kt              # Touch interaction & collision
│   │   │   ├── ARDialogTracker.kt             # Dialog positioning system
│   │   │   ├── PlacementModeManager.kt        # Placement mode strategies
│   │   │   ├── PlacementModeUI.kt             # Mode switching UI
│   │   │   ├── FilamentViewer.kt              # Native Filament integration
│   │   │   └── wrapper/
│   │   │       ├── ARContracts.kt             # AR interfaces for testing
│   │   │       ├── ProductionImplementations.kt
│   │   │       └── TestImplementations.kt
│   │   │
│   │   ├── watsonx/                           # AI Integration
│   │   │   ├── WatsonAIEnhanced.kt           # Main AI service with functions
│   │   │   ├── ContextManager.kt             # Conversation context tracking
│   │   │   ├── FunctionCallManager.kt        # Function detection & routing
│   │   │   ├── PromptManager.kt              # Prompt template management
│   │   │   └── WatsonAIService.kt            # Base Watson API client
│   │   │
│   │   ├── functions/                         # Function Calling Services
│   │   │   ├── WeatherFunctions.kt           # Open-Meteo weather API
│   │   │   ├── SMSFunctions.kt               # Android SMS reader
│   │   │   ├── NewsFunctions.kt              # The News API integration
│   │   │   ├── PodcastFunctions.kt           # iTunes podcast search
│   │   │   └── LocationFunctions.kt          # GPS/IP geolocation
│   │   │
│   │   ├── ui/components/                     # Reusable UI Components
│   │   │   ├── UserInputField.kt             # Chat input with voice
│   │   │   ├── ChatBubble.kt                 # AR dialog bubbles
│   │   │   └── TypewriterEffect.kt           # Text animation
│   │   │
│   │   ├── models/
│   │   │   └── WeatherData.kt                # Data models
│   │   │
│   │   └── utils/
│   │       ├── SharedPrefsHelper.kt          # Local storage utilities
│   │       └── TypewriterEffect.kt           # Animation utilities
│   │
│   ├── androidTest/java/                      # Integration Tests
│   │   ├── flows/
│   │   │   └── ARInteractionFlowTest.kt      # Complete AR flow testing
│   │   └── integration/
│   │       ├── ARStateUIIntegrationTest.kt   # AR-UI integration
│   │       ├── ContextAIIntegrationTest.kt   # AI context testing
│   │       ├── FunctionServiceIntegrationTest.kt
│   │       ├── InputAIIntegrationTest.kt
│   │       └── ModelDialogIntegrationTest.kt
│   │
│   └── test/java/                             # Unit Tests
│       └── com/example/ibm_project/
│           └── ExampleUnitTest.kt
│
├── build.gradle.kts                           # App-level build config
├── google-services.json                       # Firebase configuration
└── proguard-rules.pro                        # ProGuard rules
```

## 🏗️ Technical Architecture

The system follows a layered architecture with clear separation of concerns, integrating AR capabilities, AI processing, and multiple external services. The architecture ensures smooth real-time interaction between AR models and AI responses.
<p align="center">
<<<<<<< HEAD
  <img src="docs/architecture-diagram.png" width="250" alt="AI Weather architecture diagram">
=======
  <img src="docs/architecture-diagram.png" width="1050" alt="AI Weather architecture diagram">
>>>>>>> 9c4f34f9
</p>
### Key Architecture Components
- **UI Layer**: Jetpack Compose with AR dialog tracking
- **AR Services**: ARCore + SceneView for 3D model management  
- **AI Processing**: Fine-tuned Watson AI with function calling
- **Data Layer**: Firebase for authenticated users, local storage for anonymous sessions

## 🔥 Core Components Details

### AR Components (`/ar`)

#### ARSceneViewRenderer.kt
- **Purpose**: Manages AR session lifecycle and state
- **Key Methods**:
  ```kotlin
  configureSession(arSession: Session, config: Config)
  onSessionUpdated(arSession: Session, updatedFrame: Frame)
  getUserFriendlyStatus(): String
  ```

#### ARTouchHandler.kt
- **Purpose**: Handles all touch interactions and model management
- **Key Features**:
  - Distance-based collision detection
  - Safe placement zones (0.3m minimum)
  - 360° rotation with velocity damping
  - Multi-model selection

#### PlacementModeManager.kt
- **Purpose**: Manages different AR placement strategies
- **Modes**:
  ```kotlin
  enum class PlacementMode {
      PLANE_ONLY,    // Traditional plane detection
      INSTANT_ONLY,  // Instant placement
      AUTO_MIXED     // Smart switching
  }
  ```

### AI Integration (`/watsonx`)

#### WatsonAIEnhanced.kt with Fine-Tuned Model
- **Purpose**: Main AI service orchestrator with fine-tuned Watson model
- **Fine-Tuning Details**:
  - Custom trained for elderly care conversations
  - Enhanced empathy and patience in responses
  - Optimized function detection accuracy
  - Specialized vocabulary for senior users
- **Flow**:
  ```
  User Input 
    → Context Extraction (ChatRepository)
    → Fine-Tuned Model Processing
    → Keyword Detection (PromptManager)
    → Function Recognition (FunctionCallManager)
    → Service Execution
    → Natural Language Response Generation
  ```

#### ContextManager.kt
- **Purpose**: Intelligent conversation history management
- **Features**:
  - Query-aware context extraction
  - Pollution detection
  - Smart summarization (100 char limit)
  - Relevance scoring

### Function Services (`/functions`)

#### Service Architecture
```kotlin
// Common interface pattern
suspend fun execute(functionName: String, arguments: String): String
fun getServiceStatus(): String
suspend fun testService(): String
```

#### Available Functions
| Service | Functions | API |
|---------|-----------|-----|
| Weather | `get_current_weather`, `get_weather_by_city` | Open-Meteo |
| SMS | `read_unread_messages`, `get_message_summary` | Android SMS |
| News | `get_latest_news`, `get_news_by_category` | The News API |
| Podcasts | `get_recommended_podcasts`, `search_podcasts` | iTunes |
| Location | `get_current_location`, `get_location_info` | GPS/IP |

## 🧪 Testing Architecture

### Integration Test Flows (`/androidTest`)

#### ARInteractionFlowTest.kt
Complete end-to-end AR interaction testing:
```kotlin
@Test
fun testCompleteModelPlacementFlow() {
    // Phase 1: AR environment initialization
    // Phase 2: Environment scanning
    // Phase 3: Touch detection
    // Phase 4: Placement verification
    // Phase 5: UI state update
}
```

#### Test Coverage Areas
- **AR State Management**: Session lifecycle, tracking status
- **Model Interactions**: Placement, selection, rotation
- **Collision Detection**: Distance checks, overlap prevention
- **UI Synchronization**: Dialog positioning, state updates
- **Error Recovery**: Session failure, tracking loss

### Testing Patterns

#### Wrapper Pattern for Testability
```kotlin
interface ARSessionManager {
    val detectedPlanesCount: State<Int>
    fun configureSession(arSession: Session?, config: Config?)
}

// Production implementation
class ProductionARSessionManager : ARSessionManager
// Test implementation  
class FakeARSessionManager : ARSessionManager
```

## 🔐 Firebase Integration

### Firestore Data Structure
```
users/
  └── {userId}/
      ├── name: String
      ├── email: String
      ├── avatar: String
      └── lastLogin: Timestamp

chat_history/
  └── {messageId}/
      ├── userId: String
      ├── userMessage: String
      ├── aiResponse: String
      └── timestamp: Timestamp
```

### Authentication Flow
```kotlin
// Google Sign-In
AuthRepository.getGoogleSignInIntent()
  → Google OAuth
  → Firebase Auth
  → Firestore Profile
  → MainActivity

// Anonymous Mode
AuthRepository.signInAnonymously()
  → Firebase Anonymous Auth
  → Local Storage Only
```

## 📊 Performance Metrics

### Optimization Strategies
- **Context Caching**: 10-minute API response cache
- **Token Management**: IAM token with 55-minute validity
- **Lazy Model Loading**: On-demand 3D asset loading
- **Coroutine Scopes**: Lifecycle-aware async operations
- **State Hoisting**: Compose state optimization

### Memory Management
```kotlin
// Automatic cache cleanup
fun clearExpiredCache() {
    val expiredKeys = weatherCache.entries
        .filter { currentTime - it.value.timestamp >= CACHE_EXPIRY_MS }
    expiredKeys.forEach { weatherCache.remove(it.key) }
}
```

## 🚀 Getting Started

### Prerequisites
- Android Studio Arctic Fox or later
- Minimum SDK: 24 (ARCore requirement)
- Target SDK: 35
- ARCore compatible device

### Installation

1. **Clone Repository**
```bash
git clone https://github.com/yourusername/ar-ai-assistant.git
cd ar-ai-assistant
```

2. **Firebase Setup**
```bash
# Add google-services.json to app/ directory
# Enable Authentication and Firestore in Firebase Console
```

3. **Configure API Keys**
```kotlin
// WatsonAIEnhanced.kt
private val config = WatsonAIConfig(
    baseUrl = "YOUR_WATSON_URL",
    apiKey = "YOUR_API_KEY",
    deploymentId = "YOUR_DEPLOYMENT_ID"
)

// NewsFunctions.kt
private const val API_TOKEN = "YOUR_NEWS_API_TOKEN"
```

4. **Build & Run**
```bash
./gradlew build
./gradlew installDebug
```

## 🎮 Usage Guide

### Basic AR Interaction
1. **Setup**: Grant camera and location permissions
2. **Scan**: Move device to detect planes
3. **Place**: Tap to place AR cats
4. **Interact**: Tap cat to select, drag to rotate

### AI Conversations
```
User: "What's the weather?"
AI: [Detects weather keyword]
    → Calls get_current_weather()
    → Returns: "It's 25°C and sunny in Taipei!"

User: "Do I have any messages?"
AI: [Detects SMS keyword]
    → Calls read_unread_messages()
    → Returns: "You have 3 unread messages..."

User: "Where am I?"
AI: [Detects location keyword]
    → Calls get_current_location()
    → Returns: "You're in Westminster, London"
```

## 🛠️ Development

### Build Configuration
```kotlin
// app/build.gradle.kts
dependencies {
    // AR
    implementation("io.github.sceneview:arsceneview:2.3.0")
    implementation("com.google.ar:core:1.41.0")
    
    // Firebase
    implementation(platform("com.google.firebase:firebase-bom:33.5.1"))
    implementation("com.google.firebase:firebase-auth")
    implementation("com.google.firebase:firebase-firestore")
    
    // Compose
    implementation(platform("androidx.compose:compose-bom:2024.02.00"))
    
    // Testing
    testImplementation("junit:junit:4.13.2")
    androidTestImplementation("androidx.compose.ui:ui-test-junit4")
}
```

### Environment Variables
Create `local.properties`:
```properties
sdk.dir=/path/to/android/sdk
watson.api.key=your_key_here
news.api.token=your_token_here
```

## 📈 Roadmap

- [ ] Multi-language support (Chinese, Japanese, Spanish)
- [ ] Voice interaction with wake word
- [ ] Cloud Anchors for shared AR
- [ ] Advanced gestures (pinch, swipe)
- [ ] Health monitoring integration
- [ ] Family sharing dashboard
- [ ] Offline mode support
- [ ] Custom 3D model upload

## 🤝 Contributing

1. Fork the repository
2. Create feature branch (`git checkout -b feature/AmazingFeature`)
3. Commit changes (`git commit -m 'Add AmazingFeature'`)
4. Push to branch (`git push origin feature/AmazingFeature`)
5. Open Pull Request

### Coding Standards
- Kotlin style guide compliance
- Comprehensive unit tests for new features
- Integration tests for user flows
- Documentation for public APIs

## 👨‍💻 Author

**York Yi**
- GitHub: [@yourusername](https://github.com/yourusername)
- Email: yyisyork@gmail.com

## 🙏 Acknowledgments

- IBM Watson team for AI services
- Google ARCore team for AR framework
- SceneView contributors for AR simplification
- Open-Meteo for free weather API
- The News API team
- Firebase team for backend services

## 📸 Screenshots & Demo

### Real-time Features Demonstration
The screenshots showcase the complete AR-AI integration:

#### 1. AR Cat Placement & Controls
- Clean interface with intuitive control panel
- Real-time plane detection visualization
- Multiple placement modes (Plane/Instant/Auto)

#### 2. Collision Detection in Action
- Multiple cats placed with automatic spacing
- Visual feedback for safe placement zones
- Prevents model overlap with 0.3m safety radius

#### 3. AI Weather Function Response
- Natural language query: "What's the weather?"
- Automatic location detection: Taipei, Taiwan
- Real-time data: 26°C with overcast conditions
- Response displayed as floating dialog above AR cat

### UI Components
- **Voice Input**: Green microphone button for speech-to-text
- **Send Button**: Blue arrow for sending messages
- **Input Field**: "Start your chat!" prompt for elderly-friendly interaction
- **Mode Toggle**: Switch between AR placement strategies
- **Settings**: Adjust rotation sensitivity and preferences

---

**Built with ❤️ for elderly users, emphasizing accessibility and intuitive AR interactions**<|MERGE_RESOLUTION|>--- conflicted
+++ resolved
@@ -1,6 +1,17 @@
 # AR AI Assistant with Watson Integration
 
 An innovative Android AR application that combines Augmented Reality, AI-powered conversations, and intelligent function calling to create an interactive 3D cat assistant for elderly users.
+
+The real function can be viewed in video by the link:  https://drive.google.com/file/d/15YkcbYLKabj9ReEJdZ6UtxJAz2emcyin/view?usp=sharing
+## 📸 Live Demo & Screenshots
+
+### AR Cat Interaction in Action
+<p align="center">
+  <img src="docs/screenshots/ar-cat-1.png" width="250" alt="AR Cat Model in Room">
+  <img src="docs/screenshots/ar-cat-2.png" width="250" alt="Multiple AR Cats">
+  <img src="docs/screenshots/ar-cat-3.png" width="250" alt="AI Weather Response">
+</p>
+
 
 The real function can be viewed in video by the link:  https://drive.google.com/file/d/15YkcbYLKabj9ReEJdZ6UtxJAz2emcyin/view?usp=sharing
 ## 📸 Live Demo & Screenshots
@@ -46,7 +57,52 @@
 - Minimum rotation distance threshold (10px)
 - Independent X/Y axis control
 ```
-
+### Advanced AR Cat Interaction
+
+#### 🎯 Intelligent Collision Detection System
+- **Distance-Based Safety Zones**: Implements a 0.3-meter minimum distance between models to prevent overlap
+- **Real-time Collision Checking**: Before placing a new cat, the system calculates distances to all existing models
+- **Visual Feedback**: Users receive immediate feedback if placement would cause overlap
+- **Touch Detection Radius**: 0.3-meter radius for accurate model selection without accidental touches
+
+```kotlin
+// Collision detection implementation
+private fun checkPlacementOverlap(newWorldPosition: Position): Boolean {
+    return placedModelNodes.any { existingModel ->
+        val distance = calculateDistance(newWorldPosition, existingModel.worldPosition)
+        distance < SAFE_PLACEMENT_DISTANCE // 0.3m safety zone
+    }
+}
+```
+
+#### 🔄 360° Smooth Rotation System
+- **Velocity-Based Rotation**: Implements physics-based rotation with velocity damping (0.85 factor)
+- **Smooth Interpolation**: Uses SMOOTH_FACTOR of 0.15 for buttery-smooth transitions
+- **Gesture Recognition**: Distinguishes between tap (selection) and drag (rotation)
+- **Adjustable Sensitivity**: X and Y axis sensitivity can be customized in settings
+- **State Preservation**: Each model remembers its rotation state when deselected
+
+```kotlin
+// Rotation features
+- Accumulated rotation values tracking
+- Velocity damping for realistic physics
+- Minimum rotation distance threshold (10px)
+- Independent X/Y axis control
+```
+
+### AI-Powered Conversations with Fine-Tuned Watson
+
+#### 🤖 Fine-Tuned Watson AI Model
+- **Custom Training**: Fine-tuned specifically for elderly care conversations
+- **Contextual Understanding**: Enhanced with conversation history management
+- **Caring Personality**: Trained to respond with warmth and patience
+- **Function Recognition**: Optimized to detect user intents and trigger appropriate functions
+
+#### 💬 Intelligent Context Management
+- **Query-Aware Context**: Extracts only relevant conversation history
+- **Pollution Detection**: Filters out error messages and incomplete responses
+- **Smart Summarization**: Limits context to 100 characters for efficiency
+- **Relevance Scoring**: Prioritizes high-quality messages for context
 ### AI-Powered Conversations with Fine-Tuned Watson
 
 #### 🤖 Fine-Tuned Watson AI Model
@@ -149,11 +205,7 @@
 
 The system follows a layered architecture with clear separation of concerns, integrating AR capabilities, AI processing, and multiple external services. The architecture ensures smooth real-time interaction between AR models and AI responses.
 <p align="center">
-<<<<<<< HEAD
   <img src="docs/architecture-diagram.png" width="250" alt="AI Weather architecture diagram">
-=======
-  <img src="docs/architecture-diagram.png" width="1050" alt="AI Weather architecture diagram">
->>>>>>> 9c4f34f9
 </p>
 ### Key Architecture Components
 - **UI Layer**: Jetpack Compose with AR dialog tracking
@@ -195,6 +247,13 @@
 
 ### AI Integration (`/watsonx`)
 
+#### WatsonAIEnhanced.kt with Fine-Tuned Model
+- **Purpose**: Main AI service orchestrator with fine-tuned Watson model
+- **Fine-Tuning Details**:
+  - Custom trained for elderly care conversations
+  - Enhanced empathy and patience in responses
+  - Optimized function detection accuracy
+  - Specialized vocabulary for senior users
 #### WatsonAIEnhanced.kt with Fine-Tuned Model
 - **Purpose**: Main AI service orchestrator with fine-tuned Watson model
 - **Fine-Tuning Details**:
@@ -207,9 +266,11 @@
   User Input 
     → Context Extraction (ChatRepository)
     → Fine-Tuned Model Processing
+    → Fine-Tuned Model Processing
     → Keyword Detection (PromptManager)
     → Function Recognition (FunctionCallManager)
     → Service Execution
+    → Natural Language Response Generation
     → Natural Language Response Generation
   ```
 
@@ -491,6 +552,24 @@
 - Automatic location detection: Taipei, Taiwan
 - Real-time data: 26°C with overcast conditions
 - Response displayed as floating dialog above AR cat
+### Real-time Features Demonstration
+The screenshots showcase the complete AR-AI integration:
+
+#### 1. AR Cat Placement & Controls
+- Clean interface with intuitive control panel
+- Real-time plane detection visualization
+- Multiple placement modes (Plane/Instant/Auto)
+
+#### 2. Collision Detection in Action
+- Multiple cats placed with automatic spacing
+- Visual feedback for safe placement zones
+- Prevents model overlap with 0.3m safety radius
+
+#### 3. AI Weather Function Response
+- Natural language query: "What's the weather?"
+- Automatic location detection: Taipei, Taiwan
+- Real-time data: 26°C with overcast conditions
+- Response displayed as floating dialog above AR cat
 
 ### UI Components
 - **Voice Input**: Green microphone button for speech-to-text
@@ -498,6 +577,8 @@
 - **Input Field**: "Start your chat!" prompt for elderly-friendly interaction
 - **Mode Toggle**: Switch between AR placement strategies
 - **Settings**: Adjust rotation sensitivity and preferences
+- **Mode Toggle**: Switch between AR placement strategies
+- **Settings**: Adjust rotation sensitivity and preferences
 
 ---
 
